--- conflicted
+++ resolved
@@ -66,15 +66,11 @@
     "react-dom": "^17.0.2",
     "react-lottie-player": "^1.4.3",
     "react-markdown": "^8.0.7",
-<<<<<<< HEAD
-=======
     "remark-gfm": "^3.0.1",
->>>>>>> 93b8e075
     "react-query": "^3.34.7",
     "react-router-dom": "^5.2.0",
     "react-syntax-highlighter": "^15.5.0",
     "react-toastify": "^7.0.4",
-    "remark-gfm": "^3.0.1",
     "styled-components": "^5.3.0",
     "yaml": "^2.2.2"
   },
