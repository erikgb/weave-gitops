on:
  push:
    branches:
      - main
  workflow_dispatch:

name: Deploy
jobs:
  build:
    runs-on: ${{matrix.os}}
    strategy:
      matrix:
        os: [ubuntu-latest, macOS-latest]
    outputs:
        gitsha: ${{steps.gitsha.outputs.sha}}
    steps:
    - name: Install Go
      uses: actions/setup-go@v2
      with:
        go-version: 1.17.x
    - name: Checkout code
      uses: actions/checkout@v2
    - name: Clean
      run: make clean
    - id: gitsha
      run: |
        gitsha=$(git rev-parse --short "$GITHUB_SHA")
        echo "::set-output name=sha::$gitsha"
    - name: build
      run: |
        git_hash=$(git rev-parse --short "$GITHUB_SHA")
        make all BINARY_NAME=gitops-${{matrix.os}}-${{steps.gitsha.outputs.sha}}
    - name: Store gitops binaries
      uses: actions/upload-artifact@v2
      with:
          name: gitops-binaries
          path: bin
          retention-days: 1

  coverage:
    env:
        GITHUB_TOKEN: "${{ secrets.WEAVE_GITOPS_TEST_WEAVEWORKS_WEAVE_GITOPS_BOT_TOKEN }}"
        KUBEBUILDER_ASSETS: ${{ github.workspace }}/kubebuilder/bin
        CHECKPOINT_DISABLE: 1
    runs-on: ubuntu-latest
    steps:
    - name: Install Go
      uses: actions/setup-go@v2
      with:
        go-version: 1.17.x
    - name: checkout
      uses: actions/checkout@v2
    - name: Build UI Assets
      run: make ui
    - name: Set up kubebuilder
      uses: fluxcd/pkg/actions/kubebuilder@main
    - name: Set up flux dir but let dependencies install flux
      run: mkdir -p pkg/flux/bin && tools/download-deps.sh $PWD/tools/dependencies.toml
    - name: Setup Kubernetes
      uses: engineerd/setup-kind@v0.5.0
      with:
        name: "${{ format('katc-{0}', github.run_id) }}"
        version: "v0.11.0"
        image: kindest/node:v1.20.7
        config: "./test/acceptance/test/configs/kind-config.yaml"
    - name: Fake Install flux
      run: mkdir -p pkg/flux/bin && touch pkg/flux/bin/flux
    - name: unit tests with coverage
      run: |
        go get -u github.com/jstemmer/go-junit-report
        mkdir artefacts
        go test -cover  -covermode=atomic -coverprofile=artefacts/.coverprofile-unittests -v ./... -tags unittest | go-junit-report > artefacts/unit-test-results.xml
    - name: Store unit test coverage results
      uses: actions/upload-artifact@v2
      with:
          name: unit-tests-artefacts
          path: artefacts
          retention-days: 1
<<<<<<< HEAD

  acceptance-tests:
    runs-on: ubuntu-latest
    needs: [build, coverage]
    env:
        GITHUB_ORG: weaveworks-gitops-test
        GITHUB_TOKEN: "${{ secrets.WEAVE_GITOPS_TEST_WEAVEWORKS_WEAVE_GITOPS_BOT_TOKEN }}"
        GITHUB_KEY: "${{ secrets.WEAVE_GITOPS_TEST_WEAVEWORKS_WEAVE_GITOPS_BOT_SSH_KEY }}"
        GITLAB_ORG: weave-gitops
        GITLAB_PUBLIC_GROUP: public-weave-gitops
        GITLAB_SUBGROUP: weave-gitops-sub
        GITLAB_TOKEN: ${{ secrets.GITLAB_TOKEN }}
        GITLAB_KEY: ${{ secrets.GITLAB_KEY }}
        ARTIFACTS_BASE_DIR: "/tmp/gitops-test"
        CHECKPOINT_DISABLE: 1
    steps:
    - name: Install Go
      uses: actions/setup-go@v2
      with:
        go-version: 1.17.x
    - name: Checkout code
      uses: actions/checkout@v2
    - name: Setup selenium standalone server
      run: |
        sudo apt-get update
        sudo apt-get install -y xvfb
        sudo apt-get install -y google-chrome-stable

        # https://chromedriver.storage.googleapis.com/
        CHROMEDRIVER_VERSION=94.0.4606.61

        wget https://chromedriver.storage.googleapis.com/"${CHROMEDRIVER_VERSION}"/chromedriver_linux64.zip
        unzip chromedriver_linux64.zip
        sudo mv -f chromedriver /usr/local/bin/chromedriver

        wget  https://selenium-release.storage.googleapis.com/3.14/selenium-server-standalone-3.14.0.jar

        xvfb-run -a --server-args="-screen 0 1280x1024x24" java -jar ./selenium-server-standalone-3.14.0.jar &
    - name: Download gitops binaries
      uses: actions/download-artifact@v2
      with:
        name: gitops-binaries
        path: bin
    - name: Change bin permissions
      run: |
        cp bin/gitops-ubuntu-latest-* bin/gitops
        chmod +x bin/gitops
        ls -la bin
    - name: Download dependecies
      run: |
        make dependencies
    - name: Set up ssh
      uses: ./.github/actions/setup-ssh
      with:
        github-ssh-private-key: ${{ secrets.WEAVE_GITOPS_TEST_WEAVEWORKS_WEAVE_GITOPS_BOT_SSH_KEY }}
        gitlab-ssh-private-key: ${{ secrets.GITLAB_KEY }}
    - name: Configure git settings
      run: |
        git config --global init.defaultBranch main
        git config --global user.email "weave-test-user@example.com"
        git config --global user.name "Testy McTestFace"
        git config --global url.ssh://git@github.com/.insteadOf https://github.com/
    - name: Run acceptance tests
      run: |
        export WEGO_BIN_PATH=$(pwd)/bin/gitops
        export CLUSTER_PROVIDER=kind
        go get github.com/onsi/ginkgo/ginkgo
        go get github.com/onsi/gomega
        ACCEPTANCE_TEST_ARGS="--randomizeSuites --reportFile=${{ env. ARTIFACTS_BASE_DIR }}/test-results/acceptance-test-results.xml" make acceptance-tests
    - name: Store acceptance-tests results
      uses: actions/upload-artifact@v2
      with:
          name: acceptance-tests-artefacts
          path: ${{ env.ARTIFACTS_BASE_DIR }}
          retention-days: 1

  publish-test-results:
    runs-on: ubuntu-latest
    needs: [acceptance-tests]
    steps:
    - name: Install Go
      uses: actions/setup-go@v2
      with:
        go-version: 1.17.x
    - name: Checkout code
      uses: actions/checkout@v2
    - name: Install testspace client
      uses: testspace-com/setup-testspace@v1
      with:
        domain: weaveworks.testspace.com
    - name: Download artefacts
      uses: actions/download-artifact@v2
      with:
        path: results
    - name: Display structure of downloaded files
      run: ls -laR
      working-directory: results
    - name: Publish test results to Testspace
      run: |
        go get github.com/t-yuki/gocover-cobertura
        gocover-cobertura < results/unit-tests-artefacts/.coverprofile-unittests > coverage.xml
        testspace "[unit-tests]results/unit-tests-artefacts/unit-test-results.xml" "[acceptance-tests]results/acceptance-tests-artefacts/acceptance-test-results.xml" "coverage.xml"
      if: always()
=======
>>>>>>> b7f24ca6

  publish-binaries:
    runs-on: ${{matrix.os}}
    needs: [build, acceptance-tests]
    strategy:
      matrix:
        os: [ubuntu-latest, macOS-latest]
    steps:
    - name: Download gitops binaries
      uses: actions/download-artifact@v2
      with:
        name: gitops-binaries
        path: bin
    - name: publish to s3
      uses: aws-actions/configure-aws-credentials@v1
      with:
        aws-access-key-id: ${{ secrets.AWS_ACCESS_KEY_ID }}
        aws-secret-access-key: ${{ secrets.AWS_SECRET_ACCESS_KEY }}
        aws-region: us-east-2
    - run: |
        aws s3 cp bin/gitops-${{matrix.os}}-${{needs.build.outputs.gitsha}} s3://weave-gitops/
        aws s3 cp s3://weave-gitops/gitops-${{matrix.os}}-${{needs.build.outputs.gitsha}} s3://weave-gitops/gitops-${{matrix.os}}
<|MERGE_RESOLUTION|>--- conflicted
+++ resolved
@@ -76,112 +76,6 @@
           name: unit-tests-artefacts
           path: artefacts
           retention-days: 1
-<<<<<<< HEAD
-
-  acceptance-tests:
-    runs-on: ubuntu-latest
-    needs: [build, coverage]
-    env:
-        GITHUB_ORG: weaveworks-gitops-test
-        GITHUB_TOKEN: "${{ secrets.WEAVE_GITOPS_TEST_WEAVEWORKS_WEAVE_GITOPS_BOT_TOKEN }}"
-        GITHUB_KEY: "${{ secrets.WEAVE_GITOPS_TEST_WEAVEWORKS_WEAVE_GITOPS_BOT_SSH_KEY }}"
-        GITLAB_ORG: weave-gitops
-        GITLAB_PUBLIC_GROUP: public-weave-gitops
-        GITLAB_SUBGROUP: weave-gitops-sub
-        GITLAB_TOKEN: ${{ secrets.GITLAB_TOKEN }}
-        GITLAB_KEY: ${{ secrets.GITLAB_KEY }}
-        ARTIFACTS_BASE_DIR: "/tmp/gitops-test"
-        CHECKPOINT_DISABLE: 1
-    steps:
-    - name: Install Go
-      uses: actions/setup-go@v2
-      with:
-        go-version: 1.17.x
-    - name: Checkout code
-      uses: actions/checkout@v2
-    - name: Setup selenium standalone server
-      run: |
-        sudo apt-get update
-        sudo apt-get install -y xvfb
-        sudo apt-get install -y google-chrome-stable
-
-        # https://chromedriver.storage.googleapis.com/
-        CHROMEDRIVER_VERSION=94.0.4606.61
-
-        wget https://chromedriver.storage.googleapis.com/"${CHROMEDRIVER_VERSION}"/chromedriver_linux64.zip
-        unzip chromedriver_linux64.zip
-        sudo mv -f chromedriver /usr/local/bin/chromedriver
-
-        wget  https://selenium-release.storage.googleapis.com/3.14/selenium-server-standalone-3.14.0.jar
-
-        xvfb-run -a --server-args="-screen 0 1280x1024x24" java -jar ./selenium-server-standalone-3.14.0.jar &
-    - name: Download gitops binaries
-      uses: actions/download-artifact@v2
-      with:
-        name: gitops-binaries
-        path: bin
-    - name: Change bin permissions
-      run: |
-        cp bin/gitops-ubuntu-latest-* bin/gitops
-        chmod +x bin/gitops
-        ls -la bin
-    - name: Download dependecies
-      run: |
-        make dependencies
-    - name: Set up ssh
-      uses: ./.github/actions/setup-ssh
-      with:
-        github-ssh-private-key: ${{ secrets.WEAVE_GITOPS_TEST_WEAVEWORKS_WEAVE_GITOPS_BOT_SSH_KEY }}
-        gitlab-ssh-private-key: ${{ secrets.GITLAB_KEY }}
-    - name: Configure git settings
-      run: |
-        git config --global init.defaultBranch main
-        git config --global user.email "weave-test-user@example.com"
-        git config --global user.name "Testy McTestFace"
-        git config --global url.ssh://git@github.com/.insteadOf https://github.com/
-    - name: Run acceptance tests
-      run: |
-        export WEGO_BIN_PATH=$(pwd)/bin/gitops
-        export CLUSTER_PROVIDER=kind
-        go get github.com/onsi/ginkgo/ginkgo
-        go get github.com/onsi/gomega
-        ACCEPTANCE_TEST_ARGS="--randomizeSuites --reportFile=${{ env. ARTIFACTS_BASE_DIR }}/test-results/acceptance-test-results.xml" make acceptance-tests
-    - name: Store acceptance-tests results
-      uses: actions/upload-artifact@v2
-      with:
-          name: acceptance-tests-artefacts
-          path: ${{ env.ARTIFACTS_BASE_DIR }}
-          retention-days: 1
-
-  publish-test-results:
-    runs-on: ubuntu-latest
-    needs: [acceptance-tests]
-    steps:
-    - name: Install Go
-      uses: actions/setup-go@v2
-      with:
-        go-version: 1.17.x
-    - name: Checkout code
-      uses: actions/checkout@v2
-    - name: Install testspace client
-      uses: testspace-com/setup-testspace@v1
-      with:
-        domain: weaveworks.testspace.com
-    - name: Download artefacts
-      uses: actions/download-artifact@v2
-      with:
-        path: results
-    - name: Display structure of downloaded files
-      run: ls -laR
-      working-directory: results
-    - name: Publish test results to Testspace
-      run: |
-        go get github.com/t-yuki/gocover-cobertura
-        gocover-cobertura < results/unit-tests-artefacts/.coverprofile-unittests > coverage.xml
-        testspace "[unit-tests]results/unit-tests-artefacts/unit-test-results.xml" "[acceptance-tests]results/acceptance-tests-artefacts/acceptance-test-results.xml" "coverage.xml"
-      if: always()
-=======
->>>>>>> b7f24ca6
 
   publish-binaries:
     runs-on: ${{matrix.os}}
@@ -203,4 +97,4 @@
         aws-region: us-east-2
     - run: |
         aws s3 cp bin/gitops-${{matrix.os}}-${{needs.build.outputs.gitsha}} s3://weave-gitops/
-        aws s3 cp s3://weave-gitops/gitops-${{matrix.os}}-${{needs.build.outputs.gitsha}} s3://weave-gitops/gitops-${{matrix.os}}
+        aws s3 cp s3://weave-gitops/gitops-${{matrix.os}}-${{needs.build.outputs.gitsha}} s3://weave-gitops/gitops-${{matrix.os}}