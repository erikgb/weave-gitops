--- conflicted
+++ resolved
@@ -104,63 +104,6 @@
             get : "/v1/featureflags"
         };
     }
-<<<<<<< HEAD
-
-}
-
-// This object represents a single condition for a Kubernetes object.
-// It roughly matches the Kubernetes type defined here: https://pkg.go.dev/k8s.io/apimachinery/pkg/apis/meta/v1#Condition
-message Condition {
-    string type      = 1;
-    string status    = 2;
-    string reason    = 3;
-    string message   = 4;
-    int32  timestamp = 5;
-}
-
-message Application {
-    string                    name                            = 1;  // The name of the application
-    string                    path                            = 2;  // The file path where the k8s yaml files for this application are stored.
-    string                    url                             = 3;  // The git repository URL for this application
-    repeated                  Condition source_conditions     = 4;  // A list of conditions for the Source related to this Application
-    repeated                  Condition deployment_conditions = 5;  // A list of conditions for the Kustomization or HelmRelease for this application
-    string                    namespace                       = 6;  // The kubernetes namespace of the application
-    AutomationKind            deployment_type                 = 7;  // An object representing the k8s Group, Version and Kind of a deployment
-    repeated GroupVersionKind reconciled_object_kinds         = 8;  // A list of unique object kinds for all resources that were created as a result of this application
-    Kustomization             kustomization                   = 9;  // Kustomization associated to the application
-    HelmRelease               helm_release                    = 10; // HelmRelease associated to the application
-    Source                    source                          = 11; // Source associated to the application
-}
-
-message Kustomization {
-    string   name                 = 1;  // The name of the Kustomization
-    string   namespace            = 2;  // The namespace of the Kustomization
-    string   targetNamespace      = 3;  // Sets or overrides the namespace in the kustomization.yaml file.
-    string   path                 = 4;  // Path to the directory containing the kustomization.yaml file, or the set of plain YAMLs a kustomization.yaml should be generated for.
-    repeated Condition conditions = 5;  // A list of conditions for this Kustomization
-    string   interval             = 6;  // The interval at which to reconcile the Kustomization.
-    bool     prune                = 7;  // Enables garbage collection.
-    string   lastAppliedRevision  = 8;  // The last successfully applied revision.
-}
-
-message HelmRelease {
-    string    name                 = 1; // The name of the Helm Release
-    string    namespace            = 2; // The namespace of the Helm Release
-    string    targetNamespace      = 3; // Namepsace to target when performing operations for the HelmRelease
-    HelmChart chart                = 4; // Chart defines the template of the Chart that should be created for this HelmRelease.
-    string    interval             = 5; // Interval at which to reconcile the Helm release.
-    string    lastAppliedRevision  = 6; // The last successfully applied revision.
-    repeated  Condition conditions = 7; // A list of conditions for this Helm Release
-}
-
-message HelmChart {
-    string   chart              = 1; // The name or path the Helm chart
-    string   version            = 2; // Version semver expression
-    repeated string valuesFiles = 3; // List of values files to use as the chart values
-}
-=======
->>>>>>> b7f24ca6
-
 }
 
 message AuthenticateRequest {
