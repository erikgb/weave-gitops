--- conflicted
+++ resolved
@@ -5,7 +5,6 @@
 import ClearIcon from "@material-ui/icons/Clear";
 import DeleteIcon from "@material-ui/icons/Delete";
 import ErrorIcon from "@material-ui/icons/Error";
-import LogoutIcon from "@material-ui/icons/ExitToApp";
 import FilterIcon from "@material-ui/icons/FilterList";
 import HourglassFullIcon from "@material-ui/icons/HourglassFull";
 import LaunchIcon from "@material-ui/icons/Launch";
@@ -47,9 +46,6 @@
   SkipNextIcon,
   SkipPreviousIcon,
   RemoveCircleIcon,
-<<<<<<< HEAD
-  LogoutIcon,
-=======
   FilterIcon,
   ClearIcon,
   SearchIcon,
@@ -57,7 +53,6 @@
   SuccessIcon,
   FailedIcon,
   SuspendedIcon,
->>>>>>> b7f24ca6
 }
 
 type Props = {
@@ -115,11 +110,6 @@
     case IconType.RemoveCircleIcon:
       return RemoveCircleIcon;
 
-<<<<<<< HEAD
-    case IconType.LogoutIcon:
-      return LogoutIcon;
-
-=======
     case IconType.FilterIcon:
       return FilterIcon;
 
@@ -141,7 +131,6 @@
     case IconType.SuspendedIcon:
       return () => <img src={suspendedSrc} />;
 
->>>>>>> b7f24ca6
     default:
       break;
   }
