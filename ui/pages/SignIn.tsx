import { Divider, IconButton, Input, InputAdornment } from "@material-ui/core";
import { Visibility, VisibilityOff } from "@material-ui/icons";
import * as React from "react";
import styled from "styled-components";
import Alert from "../components/Alert";
import Button from "../components/Button";
import Flex from "../components/Flex";
import LoadingPage from "../components/LoadingPage";
import { Auth } from "../contexts/AuthContext";
import { useFeatureFlags } from "../hooks/featureflags";
import { useInDarkMode } from "../hooks/theme";
import images from "../lib/images";

export const FormWrapper = styled(Flex)`
  background-color: ${(props) => props.theme.colors.white};
  border-radius: ${(props) => props.theme.borderRadius.soft};
  width: 500px;
  padding-top: 40px;
  align-content: space-between;
  .MuiButton-label {
    width: 250px;
  }
  .MuiInputBase-root {
    width: 275px;
  }
  #email,
  #password {
    padding-bottom: ${(props) => props.theme.spacing.xs};
  }
`;

const Logo = styled(Flex)`
  margin-bottom: ${(props) => props.theme.spacing.large};
  img:first-child {
    margin-right: ${(props) => props.theme.spacing.xs};
  }
`;

const Footer = styled(Flex)`
  & img {
    width: 500px;
  }
`;

const AlertWrapper = styled(Alert)`
  width: auto;
  .MuiAlert-root {
    width: 470px;
    margin-bottom: ${(props) => props.theme.spacing.small};
  }
`;

const DocsWrapper = styled(Flex)`
  padding: ${(props) => props.theme.spacing.medium};
  font-size: ${({ theme }) => theme.fontSizes.small};
  a {
    color: ${({ theme }) => theme.colors.primary};
  }
`;

const MarginButton = styled(Button)`
  &.MuiButtonBase-root {
    margin-top: ${(props) => props.theme.spacing.medium};
  }
`;

function SignIn() {
  const { isFlagEnabled, flags } = useFeatureFlags();

  const formRef = React.useRef<HTMLFormElement>();
  const {
    signIn,
    error: authError,
    loading: authLoading,
  } = React.useContext(Auth);
  const [password, setPassword] = React.useState<string>("");
  const [username, setUsername] = React.useState<string>("");
  const [showPassword, setShowPassword] = React.useState<boolean>(false);

  const handleOIDCSubmit = () => {
    const CURRENT_URL = window.origin;
    return (window.location.href = `/oauth2?return_url=${encodeURIComponent(
      CURRENT_URL
    )}`);
  };

  const handleUserPassSubmit = () => signIn({ username, password });

  const dark = useInDarkMode();

  return (
    <Flex
      tall
      wide
      center
      align
      column
      style={{
        height: "100vh",
        width: "100vw",
      }}
    >
      {authError && (
        <AlertWrapper
          severity="error"
          title="Error signin in"
          message={`${
            authError.status === 401
              ? `Incorrect username or password.`
              : `${authError.status} ${authError.statusText}`
          }`}
          center
        />
      )}
      <FormWrapper
        column
        align
        wrap
        style={{
          zIndex: 999,
        }}
      >
        <Logo wide align center>
          <img
            src={dark ? images.logoDark : images.logoLight}
            height="60px"
            width="auto"
          />
          <img
            src={dark ? images.logotypeLight : images.logotype}
            height="32px"
            width="auto"
          />
        </Logo>
        {isFlagEnabled("OIDC_AUTH") ? (
          <Flex wide center>
            <Button
              type="submit"
              onClick={(e) => {
                e.preventDefault();
                handleOIDCSubmit();
              }}
            >
<<<<<<< HEAD
              <Flex center align>
                <Input
                  onChange={(e) => setUsername(e.currentTarget.value)}
                  id="email"
                  type="text"
                  placeholder="Username"
                  value={username}
                  required
                  autoFocus
                />
              </Flex>
              <Flex center align>
                <Input
                  onChange={(e) => setPassword(e.currentTarget.value)}
                  required
                  id="password"
                  placeholder="Password"
                  type={showPassword ? "text" : "password"}
                  value={password}
                  endAdornment={
                    <InputAdornment position="end">
                      <IconButton
                        aria-label="toggle password visibility"
                        onClick={() => setShowPassword(!showPassword)}
                      >
                        {showPassword ? <Visibility /> : <VisibilityOff />}
                      </IconButton>
                    </InputAdornment>
                  }
                />
              </Flex>
              <Flex center>
                {!authLoading ? (
                  <Button
                    type="submit"
                    style={{ marginTop: theme.spacing.medium }}
                  >
                    CONTINUE
                  </Button>
                ) : (
                  <div style={{ margin: theme.spacing.medium }}>
                    <LoadingPage />
                  </div>
                )}
              </Flex>
            </form>
          ) : null}
          <DocsWrapper center align>
            Need help? Have a look at the&nbsp;
            <a
              href="https://docs.gitops.weave.works/docs/getting-started/intro"
              target="_blank"
              rel="noopener noreferrer"
            >
              documentation.
            </a>
          </DocsWrapper>
        </div>
=======
              {flags.WEAVE_GITOPS_FEATURE_OIDC_BUTTON_LABEL ||
                "LOGIN WITH OIDC PROVIDER"}
            </Button>
          </Flex>
        ) : null}
        {isFlagEnabled("OIDC_AUTH") && isFlagEnabled("CLUSTER_USER_AUTH") ? (
          <Divider variant="middle" style={{ padding: "12px" }} />
        ) : null}
        {isFlagEnabled("CLUSTER_USER_AUTH") ? (
          <form
            ref={formRef}
            onSubmit={(e) => {
              e.preventDefault();
              handleUserPassSubmit();
            }}
          >
            <Flex wide tall column align>
              <Input
                onChange={(e) => setUsername(e.currentTarget.value)}
                id="email"
                type="text"
                placeholder="Username"
                value={username}
                required
              />
              <Input
                onChange={(e) => setPassword(e.currentTarget.value)}
                required
                id="password"
                placeholder="Password"
                type={showPassword ? "text" : "password"}
                value={password}
                endAdornment={
                  <InputAdornment position="end">
                    <IconButton
                      aria-label="toggle password visibility"
                      onClick={() => setShowPassword(!showPassword)}
                      color="primary"
                    >
                      {showPassword ? <Visibility /> : <VisibilityOff />}
                    </IconButton>
                  </InputAdornment>
                }
              />
              {!authLoading ? (
                <MarginButton type="submit">CONTINUE</MarginButton>
              ) : (
                <LoadingPage />
              )}
            </Flex>
          </form>
        ) : null}
        <DocsWrapper center align>
          Need help? Have a look at the&nbsp;
          <a
            href="https://docs.gitops.weave.works/docs/getting-started"
            target="_blank"
            rel="noopener noreferrer"
          >
            documentation.
          </a>
        </DocsWrapper>
>>>>>>> f69ed59f
        <Footer>
          <img src={dark ? images.signInWheelDark : images.signInWheel} />
        </Footer>
      </FormWrapper>
    </Flex>
  );
}

export default styled(SignIn)`
  .MuiDivider-root {
    margin: ${(props) => props.theme.spacing.base};
  }
  ${LoadingPage} {
    padding: ${(props) => props.theme.spacing.medium};
  }
`;<|MERGE_RESOLUTION|>--- conflicted
+++ resolved
@@ -141,66 +141,6 @@
                 handleOIDCSubmit();
               }}
             >
-<<<<<<< HEAD
-              <Flex center align>
-                <Input
-                  onChange={(e) => setUsername(e.currentTarget.value)}
-                  id="email"
-                  type="text"
-                  placeholder="Username"
-                  value={username}
-                  required
-                  autoFocus
-                />
-              </Flex>
-              <Flex center align>
-                <Input
-                  onChange={(e) => setPassword(e.currentTarget.value)}
-                  required
-                  id="password"
-                  placeholder="Password"
-                  type={showPassword ? "text" : "password"}
-                  value={password}
-                  endAdornment={
-                    <InputAdornment position="end">
-                      <IconButton
-                        aria-label="toggle password visibility"
-                        onClick={() => setShowPassword(!showPassword)}
-                      >
-                        {showPassword ? <Visibility /> : <VisibilityOff />}
-                      </IconButton>
-                    </InputAdornment>
-                  }
-                />
-              </Flex>
-              <Flex center>
-                {!authLoading ? (
-                  <Button
-                    type="submit"
-                    style={{ marginTop: theme.spacing.medium }}
-                  >
-                    CONTINUE
-                  </Button>
-                ) : (
-                  <div style={{ margin: theme.spacing.medium }}>
-                    <LoadingPage />
-                  </div>
-                )}
-              </Flex>
-            </form>
-          ) : null}
-          <DocsWrapper center align>
-            Need help? Have a look at the&nbsp;
-            <a
-              href="https://docs.gitops.weave.works/docs/getting-started/intro"
-              target="_blank"
-              rel="noopener noreferrer"
-            >
-              documentation.
-            </a>
-          </DocsWrapper>
-        </div>
-=======
               {flags.WEAVE_GITOPS_FEATURE_OIDC_BUTTON_LABEL ||
                 "LOGIN WITH OIDC PROVIDER"}
             </Button>
@@ -263,7 +203,6 @@
             documentation.
           </a>
         </DocsWrapper>
->>>>>>> f69ed59f
         <Footer>
           <img src={dark ? images.signInWheelDark : images.signInWheel} />
         </Footer>
