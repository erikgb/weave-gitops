--- conflicted
+++ resolved
@@ -92,35 +92,6 @@
   message?: string
 }
 
-export type PolicyValidationOccurrence = {
-  message?: string
-}
-
-export type PolicyValidationParam = {
-  name?: string
-  type?: string
-  value?: GoogleProtobufAny.Any
-  required?: boolean
-  configRef?: string
-}
-export type PolicyValidation = {
-  id?: string
-  message?: string
-  clusterId?: string
-  category?: string
-  severity?: string
-  createdAt?: string
-  entity?: string
-  namespace?: string
-  violatingEntity?: string
-  description?: string
-  howToSolve?: string
-  name?: string
-  clusterName?: string
-  occurrences?: PolicyValidationOccurrence[]
-  policyId?: string
-  parameters?: PolicyValidationParam[]
-}
 export type ListFluxRuntimeObjectsRequest = {
   namespace?: string
   clusterName?: string
@@ -337,10 +308,6 @@
   values?: {[key: string]: string}
 }
 
-export type PolicyParamRepeatedString = {
-  value?: string[]
-}
-
 export class Core {
   static GetObject(req: GetObjectRequest, initReq?: fm.InitReq): Promise<GetObjectResponse> {
     return fm.fetchReq<GetObjectRequest, GetObjectResponse>(`/v1/object/${req["name"]}?${fm.renderURLSearchParams(req, ["name"])}`, {...initReq, method: "GET"})
@@ -390,18 +357,16 @@
   static GetInventory(req: GetInventoryRequest, initReq?: fm.InitReq): Promise<GetInventoryResponse> {
     return fm.fetchReq<GetInventoryRequest, GetInventoryResponse>(`/v1/inventory?${fm.renderURLSearchParams(req, [])}`, {...initReq, method: "GET"})
   }
-<<<<<<< HEAD
   static ListPolicies(req: ListPoliciesRequest, initReq?: fm.InitReq): Promise<ListPoliciesResponse> {
     return fm.fetchReq<ListPoliciesRequest, ListPoliciesResponse>(`/v1/policies?${fm.renderURLSearchParams(req, [])}`, {...initReq, method: "GET"})
   }
   static GetPolicy(req: GetPolicyRequest, initReq?: fm.InitReq): Promise<GetPolicyResponse> {
     return fm.fetchReq<GetPolicyRequest, GetPolicyResponse>(`/v1/policies/${req["policyName"]}?${fm.renderURLSearchParams(req, ["policyName"])}`, {...initReq, method: "GET"})
-=======
+  }
   static ListPolicyValidations(req: ListPolicyValidationsRequest, initReq?: fm.InitReq): Promise<ListPolicyValidationsResponse> {
     return fm.fetchReq<ListPolicyValidationsRequest, ListPolicyValidationsResponse>(`/v1/policyvalidations`, {...initReq, method: "POST", body: JSON.stringify(req)})
   }
   static GetPolicyValidation(req: GetPolicyValidationRequest, initReq?: fm.InitReq): Promise<GetPolicyValidationResponse> {
     return fm.fetchReq<GetPolicyValidationRequest, GetPolicyValidationResponse>(`/v1/policyvalidations/${req["validationId"]}?${fm.renderURLSearchParams(req, ["validationId"])}`, {...initReq, method: "GET"})
->>>>>>> 93b8e075
   }
 }